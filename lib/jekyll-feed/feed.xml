<?xml version="1.0" encoding="utf-8"?>
{% if page.xsl %}
  <?xml-stylesheet type="text/xml" href="{{ '/feed.xslt.xml' | absolute_url }}"?>
{% endif %}
<feed xmlns="http://www.w3.org/2005/Atom" {% if site.lang %}xml:lang="{{ site.lang }}"{% endif %}>
  <generator uri="https://jekyllrb.com/" version="{{ jekyll.version }}">Jekyll</generator>
  <link href="{{ page.url | absolute_url }}" rel="self" type="application/atom+xml" />
  <link href="{{ '/' | absolute_url }}" rel="alternate" type="text/html" {% if site.lang %}hreflang="{{ site.lang }}" {% endif %}/>
  <updated>{{ site.time | date_to_xmlschema }}</updated>
  <id>{{ page.url | absolute_url | xml_escape }}</id>

  {% assign title = site.title | default: site.name %}
  {% if page.collection != "posts" %}
    {% assign collection = page.collection | capitalize %}
    {% assign title = title | append: " | " | append: collection %}
  {% endif %}
  {% if page.category %}
    {% assign category = page.category | capitalize %}
    {% assign title = title | append: " | " | append: category %}
  {% endif %}

  {% if title %}
    <title type="html">{{ title | smartify | xml_escape }}</title>
  {% endif %}

  {% if site.description %}
    <subtitle>{{ site.description | xml_escape }}</subtitle>
  {% endif %}

  {% if site.author %}
    <author>
        <name>{{ site.author.name | default: site.author | xml_escape }}</name>
      {% if site.author.email %}
        <email>{{ site.author.email | xml_escape }}</email>
      {% endif %}
      {% if site.author.uri %}
        <uri>{{ site.author.uri | xml_escape }}</uri>
      {% endif %}
    </author>
  {% endif %}

  {% assign posts = site[page.collection] | where_exp: "post", "post.draft != true" | sort: "date" | reverse %}
  {% if page.category %}
    {% assign posts = posts | where: "category",page.category %}
  {% endif %}
  {% assign posts_limit = site.feed.posts_limit | default: 10 %}
  {% for post in posts limit: posts_limit %}
    <entry{% if post.lang %}{{" "}}xml:lang="{{ post.lang }}"{% endif %}>
      {% assign post_title = post.title | smartify | strip_html | normalize_whitespace | xml_escape %}

      <title type="html">{{ post_title }}</title>
      <link href="{{ post.url | absolute_url }}" rel="alternate" type="text/html" title="{{ post_title }}" />
      <published>{{ post.date | date_to_xmlschema }}</published>
      <updated>{{ post.last_modified_at | default: post.date | date_to_xmlschema }}</updated>
      <id>{{ post.id | absolute_url | xml_escape }}</id>
      {% assign excerpt_only = post.feed.excerpt_only | default: site.feed.excerpt_only %}
      {% unless excerpt_only %}
        <content type="html" xml:base="{{ post.url | absolute_url | xml_escape }}">{{ post.content | strip | xml_escape }}</content>
      {% endunless %}

      {% assign post_author = post.author | default: post.authors[0] | default: site.author %}
      {% assign post_author = site.data.authors[post_author] | default: post_author %}
      {% assign post_author_email = post_author.email | default: nil %}
      {% assign post_author_uri = post_author.uri | default: nil %}
      {% assign post_author_name = post_author.name | default: post_author %}

      <author>
          <name>{{ post_author_name | default: "" | xml_escape }}</name>
        {% if post_author_email %}
          <email>{{ post_author_email | xml_escape }}</email>
        {% endif %}
        {% if post_author_uri %}
          <uri>{{ post_author_uri | xml_escape }}</uri>
        {% endif %}
      </author>

<<<<<<< HEAD
      {% for category in post.categories %}
        <category term="{{ category | xml_escape }}" />
      {% endfor %}
=======
      {% if post.category %}
        <category term="{{ post.category | xml_escape }}" />
      {% elsif post.categories %}
        {% for category in post.categories %}
          <category term="{{ category | xml_escape }}" />
        {% endfor %}
      {% endif %}
>>>>>>> 09d4226d

      {% for tag in post.tags %}
        <category term="{{ tag | xml_escape }}" />
      {% endfor %}

      {% if post.excerpt and post.excerpt != empty %}
        <summary type="html">{{ post.excerpt | strip_html | normalize_whitespace | xml_escape }}</summary>
      {% endif %}

      {% assign post_image = post.image.path | default: post.image %}
      {% if post_image %}
        {% unless post_image contains "://" %}
          {% assign post_image = post_image | absolute_url %}
        {% endunless %}
        <media:thumbnail xmlns:media="http://search.yahoo.com/mrss/" url="{{ post_image | xml_escape }}" />
        <media:content medium="image" url="{{ post_image | xml_escape }}" xmlns:media="http://search.yahoo.com/mrss/" />
      {% endif %}
    </entry>
  {% endfor %}
</feed><|MERGE_RESOLUTION|>--- conflicted
+++ resolved
@@ -74,11 +74,7 @@
         {% endif %}
       </author>
 
-<<<<<<< HEAD
-      {% for category in post.categories %}
-        <category term="{{ category | xml_escape }}" />
-      {% endfor %}
-=======
+
       {% if post.category %}
         <category term="{{ post.category | xml_escape }}" />
       {% elsif post.categories %}
@@ -86,7 +82,6 @@
           <category term="{{ category | xml_escape }}" />
         {% endfor %}
       {% endif %}
->>>>>>> 09d4226d
 
       {% for tag in post.tags %}
         <category term="{{ tag | xml_escape }}" />
