---
<<<<<<< HEAD
tags:
 - test
 - fail
---
=======
feed:
  excerpt_only: true
---

This content should not be in feed.
>>>>>>> 9cda8c4e
<|MERGE_RESOLUTION|>--- conflicted
+++ resolved
@@ -1,13 +1,9 @@
 ---
-<<<<<<< HEAD
 tags:
  - test
  - fail
----
-=======
 feed:
   excerpt_only: true
 ---
 
-This content should not be in feed.
->>>>>>> 9cda8c4e
+This content should not be in feed.