--- conflicted
+++ resolved
@@ -484,7 +484,6 @@
     end
   end
 
-<<<<<<< HEAD
   context "tags" do
     let(:tags_feed_test) { File.read(dest_dir("feed/by_tag/test.xml")) }
     let(:tags_feed_fail) { File.read(dest_dir("feed/by_tag/fail.xml")) }
@@ -589,7 +588,10 @@
         expect(Pathname.new(dest_dir("alternate/path/test.xml"))).to exist
         expect(Pathname.new(dest_dir("alternate/path/fail.xml"))).to exist
         expect(Pathname.new(dest_dir("alternate/path/success.xml"))).to exist
-=======
+      end
+    end
+  end
+
   context "excerpt_only flag" do
     context "backward compatibility for no excerpt_only flag" do
       it "should be in contents" do
@@ -624,7 +626,6 @@
 
       it "should not be in contents" do
         expect(contents).to_not match "This content should not be in feed.</content>"
->>>>>>> 9cda8c4e
       end
     end
   end
