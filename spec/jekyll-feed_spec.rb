# frozen_string_literal: true

require "spec_helper"

describe(JekyllFeed) do
  let(:overrides) { {} }
  let(:config) do
    Jekyll.configuration(Jekyll::Utils.deep_merge_hashes({
      "full_rebuild" => true,
      "source"       => source_dir,
      "destination"  => dest_dir,
      "show_drafts"  => true,
      "url"          => "http://example.org",
      "name"         => "My awesome site",
      "author"       => {
        "name" => "Dr. Jekyll",
      },
      "collections"  => {
        "my_collection" => { "output" => true },
        "other_things"  => { "output" => false },
      },
    }, overrides))
  end
  let(:site)     { Jekyll::Site.new(config) }
  let(:contents) { File.read(dest_dir("feed.xml")) }
  let(:context)  { make_context(:site => site) }
  let(:feed_meta) { Liquid::Template.parse("{% feed_meta %}").render!(context, {}) }
  before(:each) do
    site.process
  end

  it "has no layout" do
    expect(contents).not_to match(%r!\ATHIS IS MY LAYOUT!)
  end

  it "creates a feed.xml file" do
    expect(Pathname.new(dest_dir("feed.xml"))).to exist
  end

  it "doesn't have multiple new lines or trailing whitespace" do
    expect(contents).to_not match %r!\s+\n!
    expect(contents).to_not match %r!\n{2,}!
  end

  it "puts all the posts in the feed.xml file" do
    expect(contents).to match "http://example.org/updates/2014/03/04/march-the-fourth.html"
    expect(contents).to match "http://example.org/news/2014/03/02/march-the-second.html"
    expect(contents).to match "http://example.org/news/2013/12/12/dec-the-second.html"
    expect(contents).to match "http://example.org/2015/08/08/stuck-in-the-middle.html"
    expect(contents).to_not match "http://example.org/2016/02/09/a-draft.html"
  end

  it "does not include assets or any static files that aren't .html" do
    expect(contents).not_to match "http://example.org/images/hubot.png"
    expect(contents).not_to match "http://example.org/feeds/atom.xml"
  end

  it "preserves linebreaks in preformatted text in posts" do
    expect(contents).to match "Line 1\nLine 2\nLine 3"
  end

  it "supports post author name as an object" do
    expect(contents).to match %r!<author>\s*<name>Ben</name>\s*<email>ben@example\.com</email>\s*<uri>http://ben\.balter\.com</uri>\s*</author>!
  end

  it "supports post author name as a string" do
    expect(contents).to match %r!<author>\s*<name>Pat</name>\s*</author>!
  end

  it "does not output author tag no author is provided" do
    expect(contents).not_to match %r!<author>\s*<name></name>\s*</author>!
  end

  it "does use author reference with data from _data/authors.yml" do
    expect(contents).to match %r!<author>\s*<name>Garth</name>\s*<email>example@mail\.com</email>\s*<uri>http://garthdb\.com</uri>\s*</author>!
  end

  it "converts markdown posts to HTML" do
    expect(contents).to match %r!&lt;p&gt;March the second\!&lt;/p&gt;!
  end

  it "uses last_modified_at where available" do
    expect(contents).to match %r!<updated>2015-05-12T13:27:59\+00:00</updated>!
  end

  it "replaces newlines in posts to spaces" do
    expect(contents).to match '<title type="html">The plugin will properly strip newlines.</title>'
  end

  it "renders Liquid inside posts" do
    expect(contents).to match "Liquid is rendered."
    expect(contents).not_to match "Liquid is not rendered."
  end

  it "includes the item image" do
    expect(contents).to include('<media:thumbnail xmlns:media="http://search.yahoo.com/mrss/" url="http://example.org/image.png" />')
    expect(contents).to include('<media:thumbnail xmlns:media="http://search.yahoo.com/mrss/" url="https://cdn.example.org/absolute.png?h=188&amp;w=250" />')
    expect(contents).to include('<media:thumbnail xmlns:media="http://search.yahoo.com/mrss/" url="http://example.org/object-image.png" />')
  end

  context "parsing" do
    let(:feed) { RSS::Parser.parse(contents) }

    it "outputs an RSS feed" do
      expect(feed.feed_type).to eql("atom")
      expect(feed.feed_version).to eql("1.0")
      expect(feed.encoding).to eql("UTF-8")
      expect(feed.lang).to be_nil
      expect(feed.valid?).to eql(true)
    end

    it "outputs the link" do
      expect(feed.link.href).to eql("http://example.org/feed.xml")
    end

    it "outputs the generator" do
      expect(feed.generator.content).to eql("Jekyll")
      expect(feed.generator.version).to eql(Jekyll::VERSION)
    end

    it "includes the items" do
      expect(feed.items.count).to eql(10)
    end

    it "includes item contents" do
      post = feed.items.last
      expect(post.title.content).to eql("Dec The Second")
      expect(post.link.href).to eql("http://example.org/news/2013/12/12/dec-the-second.html")
      expect(post.published.content).to eql(Time.parse("2013-12-12"))
    end

    it "includes the item's excerpt" do
      post = feed.items.last
      expect(post.summary.content).to eql("Foo")
    end

    it "doesn't include the item's excerpt if blank" do
      post = feed.items.first
      expect(post.summary).to be_nil
    end

    context "with site.lang set" do
      lang = "en_US"
      let(:overrides) { { "lang" => lang } }
      it "outputs a valid feed" do
        expect(feed.feed_type).to eql("atom")
        expect(feed.feed_version).to eql("1.0")
        expect(feed.encoding).to eql("UTF-8")
        expect(feed.valid?).to eql(true)
      end

      it "outputs the correct language" do
        expect(feed.lang).to eql(lang)
      end

      it "sets the language of entries" do
        post = feed.items.first
        expect(post.lang).to eql(lang)
      end

      it "renders the feed meta" do
        expected = %r!<link href="http://example.org/" rel="alternate" type="text/html" hreflang="#{lang}" />!
        expect(contents).to match(expected)
      end
    end

    context "with site.title set" do
      let(:site_title) { "My Site Title" }
      let(:overrides) { { "title" => site_title } }

      it "uses site.title for the title" do
        expect(feed.title.content).to eql(site_title)
      end
    end

    context "with site.name set" do
      let(:site_name) { "My Site Name" }
      let(:overrides) { { "name" => site_name } }

      it "uses site.name for the title" do
        expect(feed.title.content).to eql(site_name)
      end
    end

    context "with site.name and site.title set" do
      let(:site_title) { "My Site Title" }
      let(:site_name) { "My Site Name" }
      let(:overrides) { { "title" => site_title, "name" => site_name } }

      it "uses site.title for the title, dropping site.name" do
        expect(feed.title.content).to eql(site_title)
      end
    end
  end

  context "smartify" do
    let(:site_title) { "Pat's Site" }
    let(:overrides) { { "title" => site_title } }
    let(:feed) { RSS::Parser.parse(contents) }

    it "processes site title with SmartyPants" do
      expect(feed.title.content).to eql("Pat’s Site")
    end
  end

  context "validation" do
    it "validates" do
      skip "Typhoeus couldn't find the 'libcurl' module on Windows" if Gem.win_platform?
      # See https://validator.w3.org/docs/api.html
      url = "https://validator.w3.org/feed/check.cgi?output=soap12"
      response = Typhoeus.post(url, :body => { :rawdata => contents }, :accept_encoding => "gzip")
      pending "Something went wrong with the W3 validator" unless response.success?
      result = Nokogiri::XML(response.body)
      result.remove_namespaces!

      result.css("warning").each do |warning|
        # Quiet a warning that results from us passing the feed as a string
        next if warning.css("text").text =~ %r!Self reference doesn't match document location!

        # Quiet expected warning that results from blank summary test case
        next if warning.css("text").text =~ %r!(content|summary) should not be blank!

        # Quiet expected warning about multiple posts with same updated time
        next if warning.css("text").text =~ %r!Two entries with the same value for atom:updated!

        warn "Validation warning: #{warning.css("text").text} on line #{warning.css("line").text} column #{warning.css("column").text}"
      end

      errors = result.css("error").map do |error|
        "Validation error: #{error.css("text").text} on line #{error.css("line").text} column #{error.css("column").text}"
      end

      expect(result.css("validity").text).to eql("true"), errors.join("\n")
    end
  end

  context "with a baseurl" do
    let(:overrides) do
      { "baseurl" => "/bass" }
    end

    it "correctly adds the baseurl to the posts" do
      expect(contents).to match "http://example.org/bass/updates/2014/03/04/march-the-fourth.html"
      expect(contents).to match "http://example.org/bass/news/2014/03/02/march-the-second.html"
      expect(contents).to match "http://example.org/bass/news/2013/12/12/dec-the-second.html"
    end

    it "renders the feed meta" do
      expected = 'href="http://example.org/bass/feed.xml"'
      expect(feed_meta).to include(expected)
    end
  end

  context "feed meta" do
    it "renders the feed meta" do
      expected = '<link type="application/atom+xml" rel="alternate" href="http://example.org/feed.xml" title="My awesome site" />'
      expect(feed_meta).to eql(expected)
    end

    context "with a blank site name" do
      let(:config) do
        Jekyll.configuration(
          "source"      => source_dir,
          "destination" => dest_dir,
          "url"         => "http://example.org"
        )
      end

      it "does not output blank title" do
        expect(feed_meta).not_to include("title=")
      end
    end
  end

  context "changing the feed path" do
    let(:overrides) do
      {
        "feed" => {
          "path" => "atom.xml",
        },
      }
    end

    it "should write to atom.xml" do
      expect(Pathname.new(dest_dir("atom.xml"))).to exist
    end

    it "renders the feed meta with custom feed path" do
      expected = 'href="http://example.org/atom.xml"'
      expect(feed_meta).to include(expected)
    end
  end

<<<<<<< HEAD
  context "with categories" do
    let(:overrides) do
      {
        "source" => source_dir2
      }
    end
    let(:feed) { RSS::Parser.parse(contents) }

    it "includes the items" do
      expect(feed.items.count).to eql(2)
    end

    it "outputs categories for posts with one `category`" do
      post = feed.items.last
      expect(post.categories[0].term).to eql('single')
      expect(post.categories.count).to eql(1)
    end

    it "outputs categories for posts with one `category`" do
      post = feed.items.first
      expect(post.categories[0].term).to eql('first')
      expect(post.categories[1].term).to eql('second')
      expect(post.categories[2].term).to eql('third')
      expect(post.categories.count).to eql(3)
=======
  context "changing the file path via collection meta" do
    let(:overrides) do
      {
        "feed" => {
          "collections" => {
            "posts" => {
              "path" => "atom.xml",
            },
          },
        },
      }
    end

    it "should write to atom.xml" do
      expect(Pathname.new(dest_dir("atom.xml"))).to exist
    end

    it "renders the feed meta with custom feed path" do
      expected = 'href="http://example.org/atom.xml"'
      expect(feed_meta).to include(expected)
>>>>>>> dc06a224
    end
  end

  context "feed stylesheet" do
    it "includes the stylesheet" do
      expect(contents).to include('<?xml-stylesheet type="text/xml" href="http://example.org/feed.xslt.xml"?>')
    end
  end

  context "with site.lang set" do
    let(:overrides) { { "lang" => "en-US" } }

    it "should set the language" do
      expect(contents).to match 'type="text/html" hreflang="en-US" />'
    end
  end

  context "with post.lang set" do
    it "should set the language for that entry" do
      expect(contents).to match '<entry xml:lang="en">'
      expect(contents).to match '<entry>'
    end
  end

  context "categories" do
    context "with top-level post categories" do
      let(:overrides) do
        {
          "feed" => { "categories" => ["news"] },
        }
      end
      let(:news_feed) { File.read(dest_dir("feed/news.xml")) }

      it "outputs the primary feed" do
        expect(contents).to match "http://example.org/updates/2014/03/04/march-the-fourth.html"
        expect(contents).to match "http://example.org/news/2014/03/02/march-the-second.html"
        expect(contents).to match "http://example.org/news/2013/12/12/dec-the-second.html"
        expect(contents).to match "http://example.org/2015/08/08/stuck-in-the-middle.html"
        expect(contents).to_not match "http://example.org/2016/02/09/a-draft.html"
      end

      it "outputs the category feed" do
        expect(news_feed).to match '<title type="html">My awesome site | News</title>'
        expect(news_feed).to match "http://example.org/news/2014/03/02/march-the-second.html"
        expect(news_feed).to match "http://example.org/news/2013/12/12/dec-the-second.html"
        expect(news_feed).to_not match "http://example.org/updates/2014/03/04/march-the-fourth.html"
        expect(news_feed).to_not match "http://example.org/2015/08/08/stuck-in-the-middle.html"
      end
    end

    context "with collection-level post categories" do
      let(:overrides) do
        {
          "feed" => {
            "collections" => {
              "posts" => {
                "categories" => ["news"],
              },
            },
          },
        }
      end
      let(:news_feed) { File.read(dest_dir("feed/news.xml")) }

      it "outputs the primary feed" do
        expect(contents).to match "http://example.org/updates/2014/03/04/march-the-fourth.html"
        expect(contents).to match "http://example.org/news/2014/03/02/march-the-second.html"
        expect(contents).to match "http://example.org/news/2013/12/12/dec-the-second.html"
        expect(contents).to match "http://example.org/2015/08/08/stuck-in-the-middle.html"
        expect(contents).to_not match "http://example.org/2016/02/09/a-draft.html"
      end

      it "outputs the category feed" do
        expect(news_feed).to match '<title type="html">My awesome site | News</title>'
        expect(news_feed).to match "http://example.org/news/2014/03/02/march-the-second.html"
        expect(news_feed).to match "http://example.org/news/2013/12/12/dec-the-second.html"
        expect(news_feed).to_not match "http://example.org/updates/2014/03/04/march-the-fourth.html"
        expect(news_feed).to_not match "http://example.org/2015/08/08/stuck-in-the-middle.html"
      end
    end
  end

  context "collections" do
    let(:collection_feed) { File.read(dest_dir("feed/collection.xml")) }

    context "when initialized as an array" do
      let(:overrides) do
        {
          "collections" => {
            "collection" => {
              "output" => true,
            },
          },
          "feed"        => { "collections" => ["collection"] },
        }
      end

      it "outputs the collection feed" do
        expect(collection_feed).to match '<title type="html">My awesome site | Collection</title>'
        expect(collection_feed).to match "http://example.org/collection/2018-01-01-collection-doc.html"
        expect(collection_feed).to match "http://example.org/collection/2018-01-02-collection-category-doc.html"
        expect(collection_feed).to_not match "http://example.org/updates/2014/03/04/march-the-fourth.html"
        expect(collection_feed).to_not match "http://example.org/2015/08/08/stuck-in-the-middle.html"
      end
    end

    context "with categories" do
      let(:overrides) do
        {
          "collections" => {
            "collection" => {
              "output" => true,
            },
          },
          "feed"        => {
            "collections" => {
              "collection" => {
                "categories" => ["news"],
              },
            },
          },
        }
      end
      let(:news_feed) { File.read(dest_dir("feed/collection/news.xml")) }

      it "outputs the collection category feed" do
        expect(news_feed).to match '<title type="html">My awesome site | Collection | News</title>'
        expect(news_feed).to match "http://example.org/collection/2018-01-02-collection-category-doc.html"
        expect(news_feed).to_not match "http://example.org/collection/2018-01-01-collection-doc.html"
        expect(news_feed).to_not match "http://example.org/updates/2014/03/04/march-the-fourth.html"
        expect(news_feed).to_not match "http://example.org/2015/08/08/stuck-in-the-middle.html"
      end
    end

    context "with a custom path" do
      let(:overrides) do
        {
          "collections" => {
            "collection" => {
              "output" => true,
            },
          },
          "feed"        => {
            "collections" => {
              "collection" => {
                "categories" => ["news"],
                "path"       => "custom.xml",
              },
            },
          },
        }
      end

      it "should write to the custom path" do
        expect(Pathname.new(dest_dir("custom.xml"))).to exist
        expect(Pathname.new(dest_dir("feed/collection.xml"))).to_not exist
        expect(Pathname.new(dest_dir("feed/collection/news.xml"))).to exist
      end
    end
  end
end<|MERGE_RESOLUTION|>--- conflicted
+++ resolved
@@ -291,7 +291,6 @@
     end
   end
 
-<<<<<<< HEAD
   context "with categories" do
     let(:overrides) do
       {
@@ -316,7 +315,8 @@
       expect(post.categories[1].term).to eql('second')
       expect(post.categories[2].term).to eql('third')
       expect(post.categories.count).to eql(3)
-=======
+  end
+
   context "changing the file path via collection meta" do
     let(:overrides) do
       {
@@ -337,8 +337,6 @@
     it "renders the feed meta with custom feed path" do
       expected = 'href="http://example.org/atom.xml"'
       expect(feed_meta).to include(expected)
->>>>>>> dc06a224
-    end
   end
 
   context "feed stylesheet" do
